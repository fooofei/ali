package attacker

import (
	"context"
	"math"
	"net"
	"net/http"
	"time"

	vegeta "github.com/tsenart/vegeta/v12/lib"
)

const (
	DefaultRate        = 50
	DefaultDuration    = 10 * time.Second
	DefaultTimeout     = 30 * time.Second
	DefaultMethod      = http.MethodGet
	DefaultWorkers     = 10
	DefaultMaxWorkers  = math.MaxUint64
	DefaultMaxBody     = int64(-1)
	DefaultConnections = 10000
)

var DefaultLocalAddr = net.IPAddr{IP: net.IPv4zero}

type Attacker interface {
	Attack(vegeta.Targeter, vegeta.Pacer, time.Duration, string) <-chan *vegeta.Result
	Stop()
}

// Options provides optional settings to attack.
type Options struct {
	Rate        int
	Duration    time.Duration
	Timeout     time.Duration
	Method      string
	Body        []byte
	MaxBody     int64
	Header      http.Header
	Workers     uint64
	MaxWorkers  uint64
	KeepAlive   bool
	Connections int
	HTTP2       bool
	LocalAddr   net.IPAddr

	Attacker Attacker
}

// Result contains the results of a single HTTP request.
type Result struct {
	Latency time.Duration

	P50 time.Duration
	P90 time.Duration
	P95 time.Duration
	P99 time.Duration

	// Indicates if the last result in the entire attack.
	End bool
}

// Attack keeps the request running for the specified period of time.
// Results are sent to the given channel as soon as they arrive.
// When the attack is over, it gives back final statistics.
func Attack(ctx context.Context, target string, resCh chan *Result, metricsCh chan *Metrics, opts Options) {
	if target == "" {
		return
	}
	if opts.Method == "" {
		opts.Method = DefaultMethod
	}
	if opts.Workers == 0 {
		opts.Workers = DefaultWorkers
	}
	if opts.MaxWorkers == 0 {
		opts.MaxWorkers = DefaultMaxWorkers
	}
	if opts.MaxBody == 0 {
		opts.MaxBody = DefaultMaxBody
	}
	if opts.Connections == 0 {
		opts.Connections = DefaultConnections
	}
	if opts.LocalAddr.IP == nil {
		opts.LocalAddr = DefaultLocalAddr
	}
	if opts.Attacker == nil {
		opts.Attacker = vegeta.NewAttacker(
			vegeta.Timeout(opts.Timeout),
			vegeta.Workers(opts.Workers),
			vegeta.MaxWorkers(opts.MaxWorkers),
			vegeta.MaxBody(opts.MaxBody),
			vegeta.Connections(opts.Connections),
			vegeta.KeepAlive(opts.KeepAlive),
			vegeta.HTTP2(opts.HTTP2),
			vegeta.LocalAddr(opts.LocalAddr),
		)
	}

	rate := vegeta.Rate{Freq: opts.Rate, Per: time.Second}
	targeter := vegeta.NewStaticTargeter(vegeta.Target{
		Method: opts.Method,
		URL:    target,
		Body:   opts.Body,
		Header: opts.Header,
	})

	metrics := &vegeta.Metrics{}

	child, cancelChild := context.WithCancel(ctx)
	defer cancelChild()
	go sendMetrics(child, metrics, metricsCh)

	for res := range opts.Attacker.Attack(targeter, rate, opts.Duration, "main") {
		select {
		case <-ctx.Done():
			opts.Attacker.Stop()
			return
		default:
			metrics.Add(res)
<<<<<<< HEAD
			m := newMetrics(&metrics)

			resCh <- &Result{
				Latency: res.Latency,
				P50:     metrics.Latencies.Quantile(0.50),
				P90:     metrics.Latencies.Quantile(0.90),
				P95:     metrics.Latencies.Quantile(0.95),
				P99:     metrics.Latencies.Quantile(0.99),
			}

			metricsCh <- m
=======
>>>>>>> 5a131828
		}
	}
	metrics.Close()
	metricsCh <- newMetrics(metrics)
}

func sendMetrics(ctx context.Context, metrics *vegeta.Metrics, ch chan<- *Metrics) {
	// TODO: Make the interval changeable.
	ticker := time.NewTicker(250 * time.Millisecond)
	defer ticker.Stop()

	for {
		select {
		case <-ctx.Done():
			return
		case <-ticker.C:
			ch <- newMetrics(metrics)
		}
	}
}<|MERGE_RESOLUTION|>--- conflicted
+++ resolved
@@ -106,11 +106,11 @@
 		Header: opts.Header,
 	})
 
-	metrics := &vegeta.Metrics{}
+	var metrics vegeta.Metrics
 
 	child, cancelChild := context.WithCancel(ctx)
 	defer cancelChild()
-	go sendMetrics(child, metrics, metricsCh)
+	go sendMetrics(child, &metrics, metricsCh)
 
 	for res := range opts.Attacker.Attack(targeter, rate, opts.Duration, "main") {
 		select {
@@ -119,24 +119,18 @@
 			return
 		default:
 			metrics.Add(res)
-<<<<<<< HEAD
 			m := newMetrics(&metrics)
-
 			resCh <- &Result{
 				Latency: res.Latency,
-				P50:     metrics.Latencies.Quantile(0.50),
-				P90:     metrics.Latencies.Quantile(0.90),
-				P95:     metrics.Latencies.Quantile(0.95),
-				P99:     metrics.Latencies.Quantile(0.99),
+				P50:     m.Latencies.P50,
+				P90:     m.Latencies.P90,
+				P95:     m.Latencies.P95,
+				P99:     m.Latencies.P99,
 			}
-
-			metricsCh <- m
-=======
->>>>>>> 5a131828
 		}
 	}
 	metrics.Close()
-	metricsCh <- newMetrics(metrics)
+	metricsCh <- newMetrics(&metrics)
 }
 
 func sendMetrics(ctx context.Context, metrics *vegeta.Metrics, ch chan<- *Metrics) {
